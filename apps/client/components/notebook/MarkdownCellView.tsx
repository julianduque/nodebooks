--- conflicted
+++ resolved
@@ -274,24 +274,16 @@
             }}
           />
           <div
-<<<<<<< HEAD
             className="markdown-preview space-y-3 border-t border-border p-5 text-sm leading-7 text-foreground"
-=======
-            className="markdown-preview space-y-3 border-t border-slate-200 p-5 text-sm leading-7 text-slate-700"
             ref={setPreviewRef}
->>>>>>> 3a67ba48
             dangerouslySetInnerHTML={{ __html: html }}
           />
         </div>
       ) : (
         <div className="relative">
           <div
-<<<<<<< HEAD
             className="markdown-preview space-y-3 rounded-xl border border-transparent p-5 text-sm leading-7 text-foreground transition group-hover/cell:border-border"
-=======
-            className="markdown-preview space-y-3 rounded-xl border border-transparent p-5 text-sm leading-7 text-slate-700 transition group-hover/cell:border-slate-200"
             ref={setPreviewRef}
->>>>>>> 3a67ba48
             dangerouslySetInnerHTML={{ __html: html }}
           />
         </div>
