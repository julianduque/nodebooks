--- conflicted
+++ resolved
@@ -25,11 +25,8 @@
 import { registerSessionRoutes } from "./routes/sessions.js";
 import { registerTemplateRoutes } from "./routes/templates.js";
 import { registerTypesRoutes } from "./routes/types.js";
-<<<<<<< HEAD
 import { registerAiRoutes } from "./routes/ai.js";
-=======
 import { registerAttachmentRoutes } from "./routes/attachments.js";
->>>>>>> d0b8abc5
 import { createKernelUpgradeHandler } from "./kernel/router.js";
 import {
   PASSWORD_COOKIE_NAME,
@@ -272,11 +269,8 @@
         cookieOptions:
           cookieOptions as FastifyCookieNamespace.CookieSerializeOptions,
       });
-<<<<<<< HEAD
       await registerAiRoutes(api, { settings: settingsService });
-=======
       registerAttachmentRoutes(api, store);
->>>>>>> d0b8abc5
       registerNotebookRoutes(api, store);
       registerDependencyRoutes(api, store);
       registerSessionRoutes(api, sessions);
